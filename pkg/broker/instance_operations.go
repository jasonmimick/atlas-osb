--- conflicted
+++ resolved
@@ -44,16 +44,11 @@
 	}
 
 	// Construct a cluster definition from the instance ID, service, plan, and params.
-<<<<<<< HEAD
-	cluster, err := b.clusterFromParams(client, instanceID, details.ServiceID, details.PlanID, details.RawParameters)
-=======
-
 	contextParams := &ContextParams{}
 	_ = json.Unmarshal(details.RawContext, contextParams)
 	b.logger.Infow("Creating cluster", "instance_name", contextParams.InstanceName)
 	// TODO - add this context info about k8s/namespace or pcf space into labels
-	cluster, err := clusterFromParams(client, instanceID, details.ServiceID, details.PlanID, details.RawParameters)
->>>>>>> a503c88b
+	cluster, err := b.clusterFromParams(client, instanceID, details.ServiceID, details.PlanID, details.RawParameters)
 	if err != nil {
 		b.logger.Errorw("Couldn't create cluster from the passed parameters", "error", err, "instance_id", instanceID, "details", details)
 		return
@@ -108,14 +103,10 @@
 	}
 
 	// Construct a cluster from the instance ID, service, plan, and params.
-<<<<<<< HEAD
-	cluster, err := b.clusterFromParams(client, instanceID, details.ServiceID, details.PlanID, details.RawParameters)
-=======
 	contextParams := &ContextParams{}
 	_ = json.Unmarshal(details.RawContext, contextParams)
 
-	cluster, err := clusterFromParams(client, instanceID, details.ServiceID, details.PlanID, details.RawParameters)
->>>>>>> a503c88b
+	cluster, err := b.clusterFromParams(client, instanceID, details.ServiceID, details.PlanID, details.RawParameters)
 	if err != nil {
 		return
 	}
